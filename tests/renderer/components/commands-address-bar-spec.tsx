import { shallow } from 'enzyme';
import * as React from 'react';

import { observable } from 'mobx';
import { AddressBar } from '../../../src/renderer/components/commands-address-bar';
import { MockState } from '../../mocks/state';
import { ElectronFiddleMock } from '../../mocks/electron-fiddle';

jest.mock('../../../src/utils/octokit');

describe('AddressBar component', () => {
  let store: any;
  (window as any).ElectronFiddle = new ElectronFiddleMock();

  class MockStore {
    @observable public gistId: string | null = null;
    @observable public isWarningDialogShowing: boolean = false;
    @observable public isConfirmationPromptShowing: boolean = false;
    public setWarningDialogTexts = jest.fn();
    public setConfirmationDialogTexts = jest.fn();
    public setConfirmationPromptTexts = jest.fn();
    public toogleWarningDialog = jest.fn();
  }

  beforeEach(() => {
    store = new MockStore();
  });

  it('renders', () => {
    const wrapper = shallow(<AddressBar appState={store} />);
    expect(wrapper).toMatchSnapshot();
  });

  it('uses an existing gistId as state', () => {
    store.gistId = 'hi';

    const wrapper = shallow(<AddressBar appState={store} />);
    expect((wrapper.state() as any).value).toBe('https://gist.github.com/hi');
  });

  it('handles change', () => {
    const wrapper = shallow(<AddressBar appState={store} />);
    const instance: AddressBar = wrapper.instance() as any;
    instance.handleChange({ target: { value: 'hi' } } as any);

    expect(wrapper.state('value')).toBe('hi');
  });

  it('handles an external state change', () => {
    const mockStore = new MockState() as any;
    const wrapper = shallow(<AddressBar appState={mockStore} />);

    mockStore.gistId = 'hi';

    expect((wrapper.state() as any).value).toBe('https://gist.github.com/hi');
  });

  it('handles submit', () => {
    const preventDefault = jest.fn();
    const wrapper = shallow(<AddressBar appState={store} />);
    const instance: AddressBar = wrapper.instance() as any;

    instance.handleChange({ target: { value: 'abcdtestid' } } as any);
    wrapper.find('form').simulate('submit', { preventDefault });

    expect(wrapper.state('value')).toBe('abcdtestid');
    expect(preventDefault).toHaveBeenCalled();
  });

  it('disables during gist publishing', async () => {
    const wrapper = shallow(<AddressBar appState={store} />);

    wrapper.setProps({appState: {...store, isPublishing: true}}, () => {
      expect(wrapper.find('fieldset').prop('disabled')).toBe(true);
    });

    wrapper.setProps({appState: {...store, isPublishing: false}}, () => {
      expect(wrapper.find('fieldset').prop('disabled')).toBe(false);
    });
  });
<<<<<<< HEAD
=======

  describe('fetchGistAndLoad()', () => {
    it('loads a fiddle', async () => {
      (getOctokit as jest.Mock).mockReturnValue({ gists: mockGists });

      const wrapper = shallow(<AddressBar appState={store} />);
      const instance: AddressBar = wrapper.instance() as any;

      store.gistId = 'abcdtestid';

      instance.handleChange({ target: { value: 'abcdtestid' } } as any);
      await (wrapper.instance() as AddressBar).fetchGistAndLoad('abcdtestid');

      expect(wrapper.state('value')).toBe('abcdtestid');
      expect(document.title).toBe('Electron Fiddle - gist.github.com/abcdtestid');
    });

    it('handles an error', async () => {
      (getOctokit as jest.Mock).mockReturnValue({
        gists: {
          get: async () => {
            throw new Error('Bwap bwap');
          }
        }
      });

      const wrapper = shallow(<AddressBar appState={store} />);
      const result = await (wrapper.instance() as AddressBar).fetchGistAndLoad('abcdtestid');

      expect(result).toBe(false);
    });
  });

  describe('fetchExampleAndLoad()', () => {
    it('loads an Electron exmaple', async () => {
      (getOctokit as jest.Mock).mockReturnValue({ repos: mockRepos });

      const wrapper = shallow(<AddressBar appState={store} />);
      const instance: AddressBar = wrapper.instance() as any;

      // Setup the mock
      (fetch as any).mockResponses(
        [ 'main' ],
        [ 'renderer' ],
        [ 'index' ]
      );

      await instance.fetchExampleAndLoad('4.0.0', 'test/path');

      expect(document.title).toBe('Electron Fiddle - Unsaved');
      const { calls } = (window.ElectronFiddle.app.setValues as any).mock;

      expect(calls).toHaveLength(1);
      expect(calls[0]).toEqual([{
        html: 'index',
        main: 'main',
        renderer: 'renderer'
      }]);
    });

    it('handles an error', async () => {
      (getOctokit as jest.Mock).mockReturnValue({
        repos: {
          getContents: async () => {
            throw new Error('Bwap bwap');
          }
        }
      });

      const wrapper = shallow(<AddressBar appState={store} />);
      const instance: AddressBar = wrapper.instance() as any;

      // Setup the mock
      (fetch as any).mockResponses(
        [ 'main' ],
        [ 'renderer' ],
        [ 'index' ]
      );

      const result = await instance.fetchExampleAndLoad('4.0.0', 'test/path');
      expect(result).toBe(false);
    });

    it('handles incorrect results', async () => {
      (getOctokit as jest.Mock).mockReturnValue({
        repos: {
          getContents: async () => ({
            not_an_array: true
          })
        }
      });

      const wrapper = shallow(<AddressBar appState={store} />);
      const instance: AddressBar = wrapper.instance() as any;

      // Setup the mock
      (fetch as any).mockResponses(
        [ 'main' ],
        [ 'renderer' ],
        [ 'index' ]
      );

      const result = await instance.fetchExampleAndLoad('4.0.0', 'test/path');
      expect(result).toBe(false);
      expect(store.setWarningDialogTexts.mock.calls[0][0].label).toEqual(
        'Loading the fiddle failed: Error: The example Fiddle tried to launch is not a valid Electron example'
      );
    });
  });

  describe('verifyRemoteLoad()', () => {
    it('asks the user if they want to load remote content', (done) => {
      const mockStore: any = new MockStore();
      const wrapper = shallow(<AddressBar appState={mockStore} />);
      const instance: AddressBar = wrapper.instance() as any;

      instance.verifyRemoteLoad('test').then(done);

      expect(mockStore.isConfirmationPromptShowing).toBe(true);
      mockStore.isConfirmationPromptShowing = false;
    });
  });

  describe('verifyRemoteLoad()', () => {
    it('asks the user if they want to load remote content', (done) => {
      const wrapper = shallow(<AddressBar appState={store} />);
      const instance: AddressBar = wrapper.instance() as any;

      instance.verifyRemoteLoad('test').then(done);

      expect(store.isConfirmationPromptShowing).toBe(true);
      store.isConfirmationPromptShowing = false;
    });
  });

  describe('loadFiddleFromElectronExample()', () => {
    it('loads the example with confirmation', async () => {
      const wrapper = shallow(<AddressBar appState={store} />);
      const instance: AddressBar = wrapper.instance() as any;

      instance.verifyRemoteLoad = jest.fn().mockReturnValue(true);
      instance.fetchExampleAndLoad = jest.fn();
      await instance.loadFiddleFromElectronExample(
        {},
        { path: 'test/path', ref: '4.0.0' }
      );

      expect(instance.verifyRemoteLoad).toHaveBeenCalled();
      expect(instance.fetchExampleAndLoad).toHaveBeenCalledWith('4.0.0', 'test/path');
    });

    it('does not load the example without confirmation', async () => {
      const wrapper = shallow(<AddressBar appState={store} />);
      const instance: AddressBar = wrapper.instance() as any;

      instance.verifyRemoteLoad = jest.fn().mockReturnValue(false);
      instance.fetchExampleAndLoad = jest.fn();
      await instance.loadFiddleFromElectronExample(
        {},
        { path: 'test/path', ref: '4.0.0' }
      );

      expect(instance.verifyRemoteLoad).toHaveBeenCalled();
      expect(instance.fetchExampleAndLoad).toHaveBeenCalledTimes(0);
    });
  });

  describe('loadFiddleFromGist()', () => {
    it('loads the example with confirmation', async () => {
      const wrapper = shallow(<AddressBar appState={store} />);
      const instance: AddressBar = wrapper.instance() as any;

      instance.verifyRemoteLoad = jest.fn().mockReturnValue(true);
      instance.fetchGistAndLoad = jest.fn();
      await instance.loadFiddleFromGist(
        {},
        { id: 'gist' }
      );

      expect(instance.verifyRemoteLoad).toHaveBeenCalled();
      expect(instance.fetchGistAndLoad).toHaveBeenCalledWith('gist');
    });

    it('does not load the example without confirmation', async () => {
      const wrapper = shallow(<AddressBar appState={store} />);
      const instance: AddressBar = wrapper.instance() as any;

      instance.verifyRemoteLoad = jest.fn().mockReturnValue(false);
      instance.fetchGistAndLoad = jest.fn();
      await instance.loadFiddleFromGist(
        {},
        { id: 'gist' }
      );

      expect(instance.verifyRemoteLoad).toHaveBeenCalled();
      expect(instance.fetchGistAndLoad).toHaveBeenCalledTimes(0);
    });
  });
>>>>>>> 24e0abf6
});<|MERGE_RESOLUTION|>--- conflicted
+++ resolved
@@ -78,205 +78,4 @@
       expect(wrapper.find('fieldset').prop('disabled')).toBe(false);
     });
   });
-<<<<<<< HEAD
-=======
-
-  describe('fetchGistAndLoad()', () => {
-    it('loads a fiddle', async () => {
-      (getOctokit as jest.Mock).mockReturnValue({ gists: mockGists });
-
-      const wrapper = shallow(<AddressBar appState={store} />);
-      const instance: AddressBar = wrapper.instance() as any;
-
-      store.gistId = 'abcdtestid';
-
-      instance.handleChange({ target: { value: 'abcdtestid' } } as any);
-      await (wrapper.instance() as AddressBar).fetchGistAndLoad('abcdtestid');
-
-      expect(wrapper.state('value')).toBe('abcdtestid');
-      expect(document.title).toBe('Electron Fiddle - gist.github.com/abcdtestid');
-    });
-
-    it('handles an error', async () => {
-      (getOctokit as jest.Mock).mockReturnValue({
-        gists: {
-          get: async () => {
-            throw new Error('Bwap bwap');
-          }
-        }
-      });
-
-      const wrapper = shallow(<AddressBar appState={store} />);
-      const result = await (wrapper.instance() as AddressBar).fetchGistAndLoad('abcdtestid');
-
-      expect(result).toBe(false);
-    });
-  });
-
-  describe('fetchExampleAndLoad()', () => {
-    it('loads an Electron exmaple', async () => {
-      (getOctokit as jest.Mock).mockReturnValue({ repos: mockRepos });
-
-      const wrapper = shallow(<AddressBar appState={store} />);
-      const instance: AddressBar = wrapper.instance() as any;
-
-      // Setup the mock
-      (fetch as any).mockResponses(
-        [ 'main' ],
-        [ 'renderer' ],
-        [ 'index' ]
-      );
-
-      await instance.fetchExampleAndLoad('4.0.0', 'test/path');
-
-      expect(document.title).toBe('Electron Fiddle - Unsaved');
-      const { calls } = (window.ElectronFiddle.app.setValues as any).mock;
-
-      expect(calls).toHaveLength(1);
-      expect(calls[0]).toEqual([{
-        html: 'index',
-        main: 'main',
-        renderer: 'renderer'
-      }]);
-    });
-
-    it('handles an error', async () => {
-      (getOctokit as jest.Mock).mockReturnValue({
-        repos: {
-          getContents: async () => {
-            throw new Error('Bwap bwap');
-          }
-        }
-      });
-
-      const wrapper = shallow(<AddressBar appState={store} />);
-      const instance: AddressBar = wrapper.instance() as any;
-
-      // Setup the mock
-      (fetch as any).mockResponses(
-        [ 'main' ],
-        [ 'renderer' ],
-        [ 'index' ]
-      );
-
-      const result = await instance.fetchExampleAndLoad('4.0.0', 'test/path');
-      expect(result).toBe(false);
-    });
-
-    it('handles incorrect results', async () => {
-      (getOctokit as jest.Mock).mockReturnValue({
-        repos: {
-          getContents: async () => ({
-            not_an_array: true
-          })
-        }
-      });
-
-      const wrapper = shallow(<AddressBar appState={store} />);
-      const instance: AddressBar = wrapper.instance() as any;
-
-      // Setup the mock
-      (fetch as any).mockResponses(
-        [ 'main' ],
-        [ 'renderer' ],
-        [ 'index' ]
-      );
-
-      const result = await instance.fetchExampleAndLoad('4.0.0', 'test/path');
-      expect(result).toBe(false);
-      expect(store.setWarningDialogTexts.mock.calls[0][0].label).toEqual(
-        'Loading the fiddle failed: Error: The example Fiddle tried to launch is not a valid Electron example'
-      );
-    });
-  });
-
-  describe('verifyRemoteLoad()', () => {
-    it('asks the user if they want to load remote content', (done) => {
-      const mockStore: any = new MockStore();
-      const wrapper = shallow(<AddressBar appState={mockStore} />);
-      const instance: AddressBar = wrapper.instance() as any;
-
-      instance.verifyRemoteLoad('test').then(done);
-
-      expect(mockStore.isConfirmationPromptShowing).toBe(true);
-      mockStore.isConfirmationPromptShowing = false;
-    });
-  });
-
-  describe('verifyRemoteLoad()', () => {
-    it('asks the user if they want to load remote content', (done) => {
-      const wrapper = shallow(<AddressBar appState={store} />);
-      const instance: AddressBar = wrapper.instance() as any;
-
-      instance.verifyRemoteLoad('test').then(done);
-
-      expect(store.isConfirmationPromptShowing).toBe(true);
-      store.isConfirmationPromptShowing = false;
-    });
-  });
-
-  describe('loadFiddleFromElectronExample()', () => {
-    it('loads the example with confirmation', async () => {
-      const wrapper = shallow(<AddressBar appState={store} />);
-      const instance: AddressBar = wrapper.instance() as any;
-
-      instance.verifyRemoteLoad = jest.fn().mockReturnValue(true);
-      instance.fetchExampleAndLoad = jest.fn();
-      await instance.loadFiddleFromElectronExample(
-        {},
-        { path: 'test/path', ref: '4.0.0' }
-      );
-
-      expect(instance.verifyRemoteLoad).toHaveBeenCalled();
-      expect(instance.fetchExampleAndLoad).toHaveBeenCalledWith('4.0.0', 'test/path');
-    });
-
-    it('does not load the example without confirmation', async () => {
-      const wrapper = shallow(<AddressBar appState={store} />);
-      const instance: AddressBar = wrapper.instance() as any;
-
-      instance.verifyRemoteLoad = jest.fn().mockReturnValue(false);
-      instance.fetchExampleAndLoad = jest.fn();
-      await instance.loadFiddleFromElectronExample(
-        {},
-        { path: 'test/path', ref: '4.0.0' }
-      );
-
-      expect(instance.verifyRemoteLoad).toHaveBeenCalled();
-      expect(instance.fetchExampleAndLoad).toHaveBeenCalledTimes(0);
-    });
-  });
-
-  describe('loadFiddleFromGist()', () => {
-    it('loads the example with confirmation', async () => {
-      const wrapper = shallow(<AddressBar appState={store} />);
-      const instance: AddressBar = wrapper.instance() as any;
-
-      instance.verifyRemoteLoad = jest.fn().mockReturnValue(true);
-      instance.fetchGistAndLoad = jest.fn();
-      await instance.loadFiddleFromGist(
-        {},
-        { id: 'gist' }
-      );
-
-      expect(instance.verifyRemoteLoad).toHaveBeenCalled();
-      expect(instance.fetchGistAndLoad).toHaveBeenCalledWith('gist');
-    });
-
-    it('does not load the example without confirmation', async () => {
-      const wrapper = shallow(<AddressBar appState={store} />);
-      const instance: AddressBar = wrapper.instance() as any;
-
-      instance.verifyRemoteLoad = jest.fn().mockReturnValue(false);
-      instance.fetchGistAndLoad = jest.fn();
-      await instance.loadFiddleFromGist(
-        {},
-        { id: 'gist' }
-      );
-
-      expect(instance.verifyRemoteLoad).toHaveBeenCalled();
-      expect(instance.fetchGistAndLoad).toHaveBeenCalledTimes(0);
-    });
-  });
->>>>>>> 24e0abf6
 });